--- conflicted
+++ resolved
@@ -865,7 +865,6 @@
         return port
 
     def handle_rotation(self):
-<<<<<<< HEAD
         if not self.adapters[self.minicap]:
             return
         self.pause_sending_event = True
@@ -875,9 +874,4 @@
 
         if self.minicap.check_connectivity():
             print "[CONNECTION] %s is reconnected." % self.minicap.__class__.__name__
-        self.pause_sending_event = False
-=======
-        if self.minicap.check_connectivity():
-            self.minicap.disconnect()
-            self.minicap.connect()
->>>>>>> dfd3bf0a
+        self.pause_sending_event = False